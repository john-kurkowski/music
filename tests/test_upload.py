"""Upload tests."""

import dataclasses
import datetime
import re
from collections.abc import Iterator
from pathlib import Path
from typing import Any
from unittest import mock

import pytest
import pytest_socket  # type: ignore[import-untyped]
from click.testing import CliRunner
from music.upload.command import main as upload
from syrupy.assertion import SnapshotAssertion


@dataclasses.dataclass(kw_only=True)
class RequestsMocks:
    """Collection of all mocked python-requests functions to upload a song."""

    get: mock.Mock
    post: mock.Mock
    put: mock.Mock

    @property
    def mock_calls(self) -> dict[str, Any]:
        """A dictionary of calls, methods, magic methods, and return value mocks made for each attribute of this class.

        See also unittest.mock.Mock.mock_calls.
        """
        return {
            k.name: getattr(self, k.name).mock_calls for k in dataclasses.fields(self)
        }


@pytest.fixture
def requests_mocks() -> Iterator[RequestsMocks]:
    """Fake the network calls made during upload."""
    with (
        mock.patch("aiohttp.ClientSession.get", new_callable=mock.AsyncMock) as get,
        mock.patch("aiohttp.ClientSession.post", new_callable=mock.AsyncMock) as post,
        mock.patch("aiohttp.ClientSession.put", new_callable=mock.AsyncMock) as put,
    ):
        yield RequestsMocks(get=get, post=post, put=put)


@pytest.fixture
def some_paths(tmp_path: Path) -> list[Path]:
    """Create some files to upload."""
    some_paths = [
        tmp_path / "path" / "to" / "some project" / "some project.wav",
        tmp_path / "path" / "to" / "another project" / "another project.wav",
    ]
    for path in some_paths:
        path.parent.mkdir(parents=True)
        path.write_text(f".wav content for {path.stem}")

    return some_paths


@pytest.fixture(autouse=True)
def envvars(monkeypatch: pytest.MonkeyPatch) -> None:
    """Stub environment variables, to avoid snapshotting secrets."""
    monkeypatch.setenv("SOUNDCLOUD_OAUTH_TOKEN", "stub-fake-token")


def test_main_no_network_calls(some_paths: list[Path]) -> None:
    """Test that main network calls are blocked."""
<<<<<<< HEAD
    with pytest.raises(pytest_socket.SocketConnectBlockedError):
        CliRunner(mix_stderr=False).invoke(
            upload, [str(path.resolve()) for path in some_paths], catch_exceptions=False
=======
    with pytest.raises(pytest_socket.SocketBlockedError):
        CliRunner(mix_stderr=False).invoke(
            upload,
            [str(path.parent.resolve()) for path in some_paths],
            catch_exceptions=False,
>>>>>>> 9df0e934
        )


def test_main_tracks_not_found(
    requests_mocks: RequestsMocks, snapshot: SnapshotAssertion, some_paths: list[Path]
) -> None:
    """Test main when tracks are not found/matched in the upstream database."""
    result = CliRunner(mix_stderr=False).invoke(
        upload,
        [str(path.parent.resolve()) for path in some_paths],
    )

    assert result.exception == snapshot
    assert not result.stdout
    assert not result.stderr

    assert requests_mocks.mock_calls == snapshot


def test_main_tracks_newer(
    requests_mocks: RequestsMocks,
    snapshot: SnapshotAssertion,
    some_paths: list[Path],
) -> None:
    """Test main when tracks are newer in the upstream database, and skipped.

    Stubs enough of the local filesystem and upstream responses for timestamps
    to be checked.
    """
    old_timestamp = "2020-10-01T00:00:00Z"
    new_timestamp = "2021-10-01T00:00:00Z"

    original_stat = Path.stat

    def mock_stat(self: Path, *args: Any, **kwargs: Any) -> Any:
        """Mock `Path.stat()` to return a timestamp for some paths under test.

        Other paths use `Path.stat()`'s default implementation.
        """
        if self in some_paths:
            return mock.Mock(
                st_mtime=datetime.datetime.fromisoformat(old_timestamp).timestamp()
            )

        return original_stat(self, *args, **kwargs)

    def mock_get(url: str, *args: Any, **kwargs: Any) -> mock.Mock:
        if re.search(r"^https://api-v2.soundcloud.com/users/.*/tracks", url):
            return mock.Mock(
                json=mock.Mock(
                    return_value={
                        "collection": [
                            {
                                "id": 1,
                                "last_modified": new_timestamp,
                                "title": "some project",
                                "permalink_url": "https://soundcloud.com/1",
                            },
                            {
                                "id": 2,
                                "last_modified": new_timestamp,
                                "title": "another project",
                                "permalink_url": "https://soundcloud.com/2",
                            },
                        ]
                    }
                )
            )

        return mock.Mock()

    requests_mocks.get.side_effect = mock_get
    with mock.patch.object(Path, "stat", autospec=True, side_effect=mock_stat):
        result = CliRunner(mix_stderr=False).invoke(
            upload,
            [str(path.parent.resolve()) for path in some_paths],
            catch_exceptions=False,
        )

    assert not result.exception
    assert result.stdout == snapshot
    assert not result.stderr

    assert requests_mocks.mock_calls == snapshot


def test_main_success(
    requests_mocks: RequestsMocks, snapshot: SnapshotAssertion, some_paths: list[Path]
) -> None:
    """Test main with multiple files succeeds.

    Stubs enough of responses for the sequence of API requests to complete.
    """
    new_timestamp = "2021-10-01T00:00:00Z"

    def mock_get(url: str, *args: Any, **kwargs: Any) -> mock.Mock:
        if re.search(r"^https://api-v2.soundcloud.com/users/.*/tracks", url):
            return mock.Mock(
                json=mock.AsyncMock(
                    return_value={
                        "collection": [
                            {
                                "id": 1,
                                "last_modified": new_timestamp,
                                "title": "some project",
                                "permalink_url": "https://soundcloud.com/1",
                            },
                            {
                                "id": 2,
                                "last_modified": new_timestamp,
                                "title": "another project",
                                "permalink_url": "https://soundcloud.com/2",
                            },
                        ]
                    }
                )
            )
        elif re.search(
            r"^https://api-v2.soundcloud.com/uploads/.*/track-transcoding", url
        ):
            return mock.Mock(
                json=mock.AsyncMock(
                    return_value={
                        "status": "finished",
                    }
                )
            )

        return mock.Mock()

    def mock_post(url: str, *args: Any, **kwargs: Any) -> mock.Mock:
        if re.search(
            r"^https://api-v2.soundcloud.com/uploads/track-upload-policy", url
        ):
            return mock.Mock(
                json=mock.AsyncMock(
                    return_value={
                        "headers": {"some-uploader-id": "some-uploader-value"},
                        "url": "https://some-url",
                        "uid": "stub-uid",
                    }
                )
            )

        return mock.Mock()

    requests_mocks.get.side_effect = mock_get
    requests_mocks.post.side_effect = mock_post

    result = CliRunner(mix_stderr=False).invoke(
        upload,
        [str(path.parent.resolve()) for path in some_paths],
        catch_exceptions=False,
    )

    assert not result.exception
    assert result.stdout == snapshot
    assert not result.stderr

    assert requests_mocks.mock_calls == snapshot<|MERGE_RESOLUTION|>--- conflicted
+++ resolved
@@ -67,17 +67,11 @@
 
 def test_main_no_network_calls(some_paths: list[Path]) -> None:
     """Test that main network calls are blocked."""
-<<<<<<< HEAD
     with pytest.raises(pytest_socket.SocketConnectBlockedError):
-        CliRunner(mix_stderr=False).invoke(
-            upload, [str(path.resolve()) for path in some_paths], catch_exceptions=False
-=======
-    with pytest.raises(pytest_socket.SocketBlockedError):
         CliRunner(mix_stderr=False).invoke(
             upload,
             [str(path.parent.resolve()) for path in some_paths],
             catch_exceptions=False,
->>>>>>> 9df0e934
         )
 
 
@@ -127,7 +121,7 @@
     def mock_get(url: str, *args: Any, **kwargs: Any) -> mock.Mock:
         if re.search(r"^https://api-v2.soundcloud.com/users/.*/tracks", url):
             return mock.Mock(
-                json=mock.Mock(
+                json=mock.AsyncMock(
                     return_value={
                         "collection": [
                             {
